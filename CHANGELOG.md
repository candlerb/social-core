# Change Log

All notable changes to this project will be documented in this file.

The format is based on [Keep a Changelog](http://keepachangelog.com/)
and this project adheres to [Semantic Versioning](http://semver.org/).

## [Unreleased](https://github.com/python-social-auth/social-core/commits/master)

### Added
- Support for SAML Single Logout
- SimpleLogin backend
- MRG backend

### Changed
- Update test runner to PyTest
- Add python 3.7 CI target
- Send User-Agent header on Untappd backend
- Updated Naver API support from XML to JSON format
- Use `unidecode` to cleanup usernames from unicode characters
- Update Twitch API support from v3 to v5
- Properly setup `pytest` version for Python2 and Python3
<<<<<<< HEAD
- Updated Patreon API support from v1 to v2 per issue #307

=======
- Github: pass access token in a header instead of in a query parameter.
>>>>>>> 468c0c89

## [3.2.0](https://github.com/python-social-auth/social-core/releases/tag/3.2.0) - 2019-05-30

### Added
- Cognito backend
- OpenStack (openstackid and openstackid-dev) backends

### Changed
- Updated Linkedin backend to v2 API
- Facebook: Update to use the latest Graph API v3.2
- Send User-Agent header on GitHub backend
- Remove profile scope and verification at hash on Elixir backend
- Mark description as Markdown for PyPI
- Use `hmac.compare_digest` for constant time comparision
- Replace deprecated Google+ API usage in GoogleOpenIdConnect
- Defined scope separator for Strava backend
- Ensure `saml_config.json` is included by addint it to `MANIFEST.in`
- Include `email_verified` as part of user details on Auth0 backend
- Include Shopify `version` parameter on Shopify session setup
- Define `SOCIAL_AUTH_SHOPIFY_API_VERSION` setting to override default API version
- Check user `id` attribute existence before using it
- Pull `last_name` from `family_name` in Cognito backend
- Ignore key errors on Naver backend for missing attributes

## [3.1.0](https://github.com/python-social-auth/social-core/releases/tag/3.1.0) - 2019-02-20

### Added
- Universe Ticketing backend
- Auth0.com authentication backend

### Changed
- Update Bungie backend dropping any Django reference
- Enable and fix JWT related tests
- Remove PyPy support from Tox
- Drop support for Python 3.4 in Tox
- Allow to override JWT decode options in Open ID Connect base backend
- Pass access token via Authorization header to Google user data url
- Updated `user_data` method in `AzureADOAuth2` to return `access_token` if
  `id_token` is not present in response

## [3.0.0](https://github.com/python-social-auth/social-core/releases/tag/3.0.0) - 2019-01-14

### Changed
- Updated Azure B2C to extract first email from list if it's a list
- Replace deprecated Google+ API usage with https://www.googleapis.com/oauth2/v3/userinfo
- Updated Azure Tenant to fix Nonetype error
- Updated comment denoting incorrect setting name
- Yandex: do not fail when no email is present
- Mediawiki: do not fail when no email is present
- Mediawiki: enhance `get_user_details` to return more details

## [2.0.0](https://github.com/python-social-auth/social-core/releases/tag/2.0.0) - 2018-10-28

### Added
- Telegram authentication backend
- Keycloak backend is added with preliminary OAuth2 support
- Globus OpenId Connect backend
- Discord OAuth2 backend
- SciStarter OAuth2 backend
- Flat OAuth2 backend
- ELIXIR OpenId Connect backend
- Atlassian OAuth2 backend

### Changed
- GitHub backend now uses `state` parameter instead of `redirect_state`
- Correct setting name on AzureAD Tenant backend
- Introduce access token expired threshold of 5 seconds by default
- Delete partial token from session if still present
- Use `userPrincipalName` to set `username` and `email` accordingly
- Send authorization headers to Kakao OAuth2, properly fill user details
- LINE API update to v2.1
- Use `unitest2` with Python 3
- Update Slack backend to use computed usename on teams setups
- Enforce `unicode_literals` on Slack backend
- Update ORCID backend to support Member API
- Updated Pixelpin backend to use the new OpenId Connect service
- Update `sanitize_redirect` to invalidate redirects like `///evil.com`
- Update Coinbase API endpoint
- Dropped Python 3.3 support
- Updated Weixin backend to use `urlencode` from `six`
- Updated Google+ backend to properly process requests with `id_token`
- Updated OpenId connect dependencies

## [1.7.0](https://github.com/python-social-auth/social-core/releases/tag/1.7.0) - 2018-02-20

### Changed
- Update EvenOnline token expiration key
- Update OpenStreetMap URL to `https`
- Fix LinkedIn backend to send the oauth_token as `Authorization` header
- Fixed `extra_data` update to use the `alias` as key too
- Make `signed_request` optional in Facebook App OAuth2 backend
- Support string and lists on SAML permanent id value
- Correct sending `params` sending on `GET` access-token retrieval case
- Ensure b2c policy name check
- Use `extras_requrie` to specify python specific version dependencies

### Added
- Added support for AzureAD B2C OAuth2
- Added LinkedIn Mobile OAuth2 backend

## [1.6.0](https://github.com/python-social-auth/social-core/releases/tag/1.6.0) - 2017-12-22

### Changed
- Fix coinbase backend to use api v2
- Default `REDIRECT_STATE` to `False` in `FacebookOAuth2` backend.
- Add revoke token url for Coinbase OAuth2 backend
- Fix LinkedIn backend to send `oauth_token` as request header
- Make partial step decorator handle arguments

### Added
- Added support for ChatWork OAuth2 backend

## [1.5.0](https://github.com/python-social-auth/social-core/releases/tag/1.5.0) - 2017-10-28

### Changed
- Fix using the entire SAML2 nameid string
- Prevent timing attacks against state token
- Updated GitLab API version to v4
- Enforce UTC when calculating access token expiration time
- Cleanup user attributes update from social details
- Send authorization header on Reddit auth

### Added
- Added support for tenant for Azure AD backend
- Added JWT validation for Azure AD backend
- Added support for Bungie.net OAuth2 backend
- Added support for Eventbrite OAuth2 backend
- Added support for OpenShift OAuth2 backend
- Added support for Microsoft Graph OAuth2 backend

## [1.4.0](https://github.com/python-social-auth/social-core/releases/tag/1.4.0) - 2017-06-09

### Changed
- Fix path in import BaseOAuth2 for Monzo
- Fix auth header formatting problem for Fitbit OAuth2
- Raise AuthForbidden when provider returns 401.
- Update Facebook API to version 2.9
- Speed up authorization process for VKAppOAuth2
- Apply same sanitization as on connect to disconnect.
- Disable `redirect_state` usage on Disqus backend

### Added
- Added Udata OAuth2 backend
- Added ORCID backend
- Added feature to get all extra data from backend through `GET_ALL_EXTRA_DATA` boolean flag.
- Added Patreon provider

## [1.3.0](https://github.com/python-social-auth/social-core/releases/tag/1.3.0) - 2017-05-06

### Added
- Use extra_data method when refreshing an `access_token`, ensure that
  auth-time is updated then
- Added 500px OAuth1 backend
- Added Monzo OAuth2 backend
- Added `get_access_token` method that will refresh if expired

### Changed
- Updated email validation to pass the partial pipeline token if given.
- Prefer passed parameters in `authenticate` method
- Properly discard already used verification codes
- Save SAML attributes in `extra_data`
- Note `id_token` in GooglePlusAuth's AuthMissingParameter

## [1.2.0](https://github.com/python-social-auth/social-core/releases/tag/1.2.0) - 2017-02-10

### Added
- Limit Slack by team through `SOCIAL_AUTH_SLACK_TEAM` setting

### Changed
- Enable defining extra arguments for AzureAD backend.
- Updated key `expires` to `expires_in` for Facebook OAuth2 backend
- Updated Slack `id` fetch to default to user `id` if not present in response

## [1.1.0](https://github.com/python-social-auth/social-core/releases/tag/1.1.0) - 2017-01-31

### Added
- Mediawiki backend
- Strategy method to let implementation cleanup arguments passed to
  the authenticate method

### Changed
- Removed OneLogin SAML IDP dummy settings while generating metadata xml
- Fixed Asana user details response handling
- Enforce defusedxml version with support for Python 3.6
- Updated documentation URL in backends

## [1.0.1](https://github.com/python-social-auth/social-core/releases/tag/1.0.1) - 2017-01-23

### Changed
- Fixed broken dependencies while building the package

## [1.0.0](https://github.com/python-social-auth/social-core/releases/tag/1.0.0) - 2017-01-22

### Added
- Store partial pipeline data in an storage class
- Store `auth_time` with the last time authentication toke place, use
  `auth_time` to determine if access token expired
- Ensure that `testkey.pem` is distributed
- Added Asana OAuth2 backend

### Changed
- Removed the old `save_status_to_session` to partialize a pipeline run

## [0.2.1](https://github.com/python-social-auth/social-core/releases/tag/0.2.1) - 2016-12-31

### Added
- Defined `extras` for SAML, and "all" that will install SAML and OpenIdConnect
- Added `auth_time` in extra data by default to store the time that the authentication toke place

### Changed
- Remove set/get current strategy methods
- Fixed the `extras` requirements defined in the setup.py script

## [0.2.0](https://github.com/python-social-auth/social-core/releases/tag/0.2.0) - 2016-12-31

### Changed
- Reorganize requirements, make OpenIdConnect optional
- Split OpenIdConnect from OpenId module, install with `social-core[openidconnect]`

## [0.1.0](https://github.com/python-social-auth/social-core/releases/tag/0.1.0) - 2016-12-28

### Added
- Added support for GitLab OAuth2 backend.
  Refs [#2](https://github.com/python-social-auth/social-core/issues/2)
- Added support for Facebook OAuth2 return_scopes parameter.
  Refs [#818](https://github.com/omab/python-social-auth/issues/818)
- Added support for per-backend USER_FIELDS setting. Refs [#661](https://github.com/omab/python-social-auth/issues/661)
- Added `expires_in` as `expires` for LinkedIn OAuth2. Refs [#666](https://github.com/omab/python-social-auth/issues/666)
- Added `SOCIAL_AUTH_USER_AGENT` setting to override the default User-Agent header.
  Refs [#752](https://github.com/omab/python-social-auth/issues/752)
- Enabled Python 3 SAML support through python3-saml package.
  Refs [#846](https://github.com/omab/python-social-auth/issues/846)
- Added better username characters clenup rules, support for a configurable
  cleanup function through SOCIAL_AUTH_CLEAN_USERNAME_FUNCTION (import path)
  setting.
- Added configurable option SOCIAL_AUTH_FACEBOOK_*_API_VERSION to
  override the default Facebook API version used.
- Add Lyft OAuth2 implementation to Python Social Auth (port from [#1036](https://github.com/omab/python-social-auth/pull/1036/files)
  by iampark)
- Added the ability to specify a pipeline on a per backend basis (port from [#1019](https://github.com/omab/python-social-auth/pull/1019)
  by keattang)
- Add support for MailChimp as an OAuth v2 backend (port from [#1037](https://github.com/omab/python-social-auth/pull/1037)
  by svvitale)
- Added Shimmering backend (port from [#1054](https://github.com/omab/python-social-auth/pull/1054)
  by iamkhush)
- Added Quizlet backend (port from [#1012](https://github.com/omab/python-social-auth/pull/1012)
  by s-alexey)
- Added Dockerfile to simplify the running of tests (`make docker-tox`)

### Changed
- Changed Facebook refresh token processing. Refs [#866](https://github.com/omab/python-social-auth/issues/866)
- Update Google+ Auth tokeninfo API version, drop support for deprecated API scopes.
  Refs [#791](https://github.com/omab/python-social-auth/issues/791).
- Fixed OAuth1/2 early state validation on error responses.
- Disabled SAML test when running on Travis-ci on Python 3.5 since it [segfaults](https://travis-ci.org/python-social-auth/social-core/jobs/186790227)
  probably by a bad build in one of the dependencies
- Fixed Xing backend testing broken by previous change
- Fixed Xing backend dropping `callback_uri` and `oauth_verifier` parameters on authenticated API calls.
  Refs [#871](https://github.com/omab/python-social-auth/issues/871)
- Updated slack backend implementation, update API endpoints used, add test case.
- Changed Dailymotion user data API endpoint
- Changed how "false" values are treated in the user attributes update pipeline
- Fix google OpenID Connect (port from [#747](https://github.com/omab/python-social-auth/pull/747)
  by mvschaik)
- Update Facebook api version to v2.8 (port from [#1047](https://github.com/omab/python-social-auth/pull/1047)
  by browniebroke)
- Remove Facebook2OAuth2 and Facebook2AppOAuth2 backends (port from [#1046](https://github.com/omab/python-social-auth/pull/1046)
  by browniebroke)
- change username, email and fullname keys (port from [#1028](https://github.com/omab/python-social-auth/pull/1028)
  by inlanger)
- Moves fix convert username to string (port from [#1021](https://github.com/omab/python-social-auth/pull/1021)
  by WarmongeR1)
- Fix auth_params for Stripe backend (port from [#1034](https://github.com/omab/python-social-auth/pull/1034)
  by dchanm)
- Preserve order of backends in BACKENDSCACHE (port from [#1004](https://github.com/omab/python-social-auth/pull/1004)
  by tsouvarev)
- Don't lose custom exception message on raising AuthCanceled (port from [#1062](https://github.com/omab/python-social-auth/pull/1062)
  by dotsbb)
- Fixed VK backend (port from [#1007](https://github.com/omab/python-social-auth/pull/1007)
  by DeKaN)
- Updated Dropbox backend (port from [#1018](https://github.com/omab/python-social-auth/pull/1018)
  by illing2005)

## [0.0.1](https://github.com/python-social-auth/social-core/releases/tag/0.0.1) - 2016-11-27

### Changed
- Split from the monolitic [python-social-auth](https://github.com/omab/python-social-auth)
  codebase<|MERGE_RESOLUTION|>--- conflicted
+++ resolved
@@ -20,12 +20,8 @@
 - Use `unidecode` to cleanup usernames from unicode characters
 - Update Twitch API support from v3 to v5
 - Properly setup `pytest` version for Python2 and Python3
-<<<<<<< HEAD
+- Github: pass access token in a header instead of in a query parameter.
 - Updated Patreon API support from v1 to v2 per issue #307
-
-=======
-- Github: pass access token in a header instead of in a query parameter.
->>>>>>> 468c0c89
 
 ## [3.2.0](https://github.com/python-social-auth/social-core/releases/tag/3.2.0) - 2019-05-30
 
