# Change Log

All notable changes to this project will be documented in this file.

The format is based on [Keep a Changelog](http://keepachangelog.com/)
and this project adheres to [Semantic Versioning](http://semver.org/).

## [Unreleased](https://github.com/python-social-auth/social-core/commits/master)

### Changed
- Fix coinbase backend to use api v2
- Default `REDIRECT_STATE` to `False` in `FacebookOAuth2` backend.
<<<<<<< HEAD
=======
- Add revoke token url for Coinbase OAuth2 backend
>>>>>>> 34741ba6

## [1.5.0](https://github.com/python-social-auth/social-core/releases/tag/1.5.0) - 2017-10-28

### Changed
- Fix using the entire SAML2 nameid string
- Prevent timing attacks against state token
- Updated GitLab API version to v4
- Enforce UTC when calculating access token expiration time
- Cleanup user attributes update from social details
- Send authorization header on Reddit auth

### Added
- Added support for tenant for Azure AD backend
- Added JWT validation for Azure AD backend
- Added support for Bungie.net OAuth2 backend
- Added support for Eventbrite OAuth2 backend
- Added support for OpenShift OAuth2 backend
- Added support for Microsoft Graph OAuth2 backend

## [1.4.0](https://github.com/python-social-auth/social-core/releases/tag/1.4.0) - 2017-06-09

### Changed
- Fix path in import BaseOAuth2 for Monzo
- Fix auth header formatting problem for Fitbit OAuth2
- Raise AuthForbidden when provider returns 401.
- Update Facebook API to version 2.9
- Speed up authorization process for VKAppOAuth2
- Apply same sanitization as on connect to disconnect.
- Disable `redirect_state` usage on Disqus backend

### Added
- Added Udata OAuth2 backend
- Added ORCID backend
- Added feature to get all extra data from backend through `GET_ALL_EXTRA_DATA` boolean flag.
- Added Patreon provider

## [1.3.0](https://github.com/python-social-auth/social-core/releases/tag/1.3.0) - 2017-05-06

### Added
- Use extra_data method when refreshing an `access_token`, ensure that
  auth-time is updated then
- Added 500px OAuth1 backend
- Added Monzo OAuth2 backend
- Added `get_access_token` method that will refresh if expired

### Changed
- Updated email validation to pass the partial pipeline token if given.
- Prefer passed parameters in `authenticate` method
- Properly discard already used verification codes
- Save SAML attributes in `extra_data`
- Note `id_token` in GooglePlusAuth's AuthMissingParameter

## [1.2.0](https://github.com/python-social-auth/social-core/releases/tag/1.2.0) - 2017-02-10

### Added
- Limit Slack by team through `SOCIAL_AUTH_SLACK_TEAM` setting

### Changed
- Enable defining extra arguments for AzureAD backend.
- Updated key `expires` to `expires_in` for Facebook OAuth2 backend
- Updated Slack `id` fetch to default to user `id` if not present in response

## [1.1.0](https://github.com/python-social-auth/social-core/releases/tag/1.1.0) - 2017-01-31

### Added
- Mediawiki backend
- Strategy method to let implementation cleanup arguments passed to
  the authenticate method

### Changed
- Removed OneLogin SAML IDP dummy settings while generating metadata xml
- Fixed Asana user details response handling
- Enforce defusedxml version with support for Python 3.6
- Updated documentation URL in backends

## [1.0.1](https://github.com/python-social-auth/social-core/releases/tag/1.0.1) - 2017-01-23

### Changed
- Fixed broken dependencies while building the package

## [1.0.0](https://github.com/python-social-auth/social-core/releases/tag/1.0.0) - 2017-01-22

### Added
- Store partial pipeline data in an storage class
- Store `auth_time` with the last time authentication toke place, use
  `auth_time` to determine if access token expired
- Ensure that `testkey.pem` is distributed
- Added Asana OAuth2 backend

### Changed
- Removed the old `save_status_to_session` to partialize a pipeline run

## [0.2.1](https://github.com/python-social-auth/social-core/releases/tag/0.2.1) - 2016-12-31

### Added
- Defined `extras` for SAML, and "all" that will install SAML and OpenIdConnect
- Added `auth_time` in extra data by default to store the time that the authentication toke place

### Changed
- Remove set/get current strategy methods
- Fixed the `extras` requirements defined in the setup.py script

## [0.2.0](https://github.com/python-social-auth/social-core/releases/tag/0.2.0) - 2016-12-31

### Changed
- Reorganize requirements, make OpenIdConnect optional
- Split OpenIdConnect from OpenId module, install with `social-core[openidconnect]`

## [0.1.0](https://github.com/python-social-auth/social-core/releases/tag/0.1.0) - 2016-12-28

### Added
- Added support for GitLab OAuth2 backend.
  Refs [#2](https://github.com/python-social-auth/social-core/issues/2)
- Added support for Facebook OAuth2 return_scopes parameter.
  Refs [#818](https://github.com/omab/python-social-auth/issues/818)
- Added support for per-backend USER_FIELDS setting. Refs [#661](https://github.com/omab/python-social-auth/issues/661)
- Added `expires_in` as `expires` for LinkedIn OAuth2. Refs [#666](https://github.com/omab/python-social-auth/issues/666)
- Added `SOCIAL_AUTH_USER_AGENT` setting to override the default User-Agent header.
  Refs [#752](https://github.com/omab/python-social-auth/issues/752)
- Enabled Python 3 SAML support through python3-saml package.
  Refs [#846](https://github.com/omab/python-social-auth/issues/846)
- Added better username characters clenup rules, support for a configurable
  cleanup function through SOCIAL_AUTH_CLEAN_USERNAME_FUNCTION (import path)
  setting.
- Added configurable option SOCIAL_AUTH_FACEBOOK_*_API_VERSION to
  override the default Facebook API version used.
- Add Lyft OAuth2 implementation to Python Social Auth (port from [#1036](https://github.com/omab/python-social-auth/pull/1036/files)
  by iampark)
- Added the ability to specify a pipeline on a per backend basis (port from [#1019](https://github.com/omab/python-social-auth/pull/1019)
  by keattang)
- Add support for MailChimp as an OAuth v2 backend (port from [#1037](https://github.com/omab/python-social-auth/pull/1037)
  by svvitale)
- Added Shimmering backend (port from [#1054](https://github.com/omab/python-social-auth/pull/1054)
  by iamkhush)
- Added Quizlet backend (port from [#1012](https://github.com/omab/python-social-auth/pull/1012)
  by s-alexey)
- Added Dockerfile to simplify the running of tests (`make docker-tox`)

### Changed
- Changed Facebook refresh token processing. Refs [#866](https://github.com/omab/python-social-auth/issues/866)
- Update Google+ Auth tokeninfo API version, drop support for deprecated API scopes.
  Refs [#791](https://github.com/omab/python-social-auth/issues/791).
- Fixed OAuth1/2 early state validation on error responses.
- Disabled SAML test when running on Travis-ci on Python 3.5 since it [segfaults](https://travis-ci.org/python-social-auth/social-core/jobs/186790227)
  probably by a bad build in one of the dependencies
- Fixed Xing backend testing broken by previous change
- Fixed Xing backend dropping `callback_uri` and `oauth_verifier` parameters on authenticated API calls.
  Refs [#871](https://github.com/omab/python-social-auth/issues/871)
- Updated slack backend implementation, update API endpoints used, add test case.
- Changed Dailymotion user data API endpoint
- Changed how "false" values are treated in the user attributes update pipeline
- Fix google OpenID Connect (port from [#747](https://github.com/omab/python-social-auth/pull/747)
  by mvschaik)
- Update Facebook api version to v2.8 (port from [#1047](https://github.com/omab/python-social-auth/pull/1047)
  by browniebroke)
- Remove Facebook2OAuth2 and Facebook2AppOAuth2 backends (port from [#1046](https://github.com/omab/python-social-auth/pull/1046)
  by browniebroke)
- change username, email and fullname keys (port from [#1028](https://github.com/omab/python-social-auth/pull/1028)
  by inlanger)
- Moves fix convert username to string (port from [#1021](https://github.com/omab/python-social-auth/pull/1021)
  by WarmongeR1)
- Fix auth_params for Stripe backend (port from [#1034](https://github.com/omab/python-social-auth/pull/1034)
  by dchanm)
- Preserve order of backends in BACKENDSCACHE (port from [#1004](https://github.com/omab/python-social-auth/pull/1004)
  by tsouvarev)
- Don't lose custom exception message on raising AuthCanceled (port from [#1062](https://github.com/omab/python-social-auth/pull/1062)
  by dotsbb)
- Fixed VK backend (port from [#1007](https://github.com/omab/python-social-auth/pull/1007)
  by DeKaN)
- Updated Dropbox backend (port from [#1018](https://github.com/omab/python-social-auth/pull/1018)
  by illing2005)

## [0.0.1](https://github.com/python-social-auth/social-core/releases/tag/0.0.1) - 2016-11-27

### Changed
- Split from the monolitic [python-social-auth](https://github.com/omab/python-social-auth)
  codebase<|MERGE_RESOLUTION|>--- conflicted
+++ resolved
@@ -10,10 +10,7 @@
 ### Changed
 - Fix coinbase backend to use api v2
 - Default `REDIRECT_STATE` to `False` in `FacebookOAuth2` backend.
-<<<<<<< HEAD
-=======
 - Add revoke token url for Coinbase OAuth2 backend
->>>>>>> 34741ba6
 
 ## [1.5.0](https://github.com/python-social-auth/social-core/releases/tag/1.5.0) - 2017-10-28
 
