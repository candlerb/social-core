# Change Log

All notable changes to this project will be documented in this file.

The format is based on [Keep a Changelog](http://keepachangelog.com/)
and this project adheres to [Semantic Versioning](http://semver.org/).

## [Unreleased](https://github.com/python-social-auth/social-core/commits/master)

### Changed
- Directly use `access_token` in Azure Tenant backend
- Support Apple JWT audience 
- Update partial session cleanup to remove old token from session too
- Fetch user email in Okta integration
<<<<<<< HEAD
- Improve Python 3.9 compatibility
=======
- Send proxies in request
>>>>>>> b13fb054

## [3.3.3](https://github.com/python-social-auth/social-core/releases/tag/3.3.3) - 2020-04-16

### Changed
- Updated list of default user protected fields to include admin flags and password

## [3.3.2](https://github.com/python-social-auth/social-core/releases/tag/3.3.2) - 2020-03-25

### Changed
- Updated package upload method to use `twine`

## [3.3.1](https://github.com/python-social-auth/social-core/releases/tag/3.3.1) - 2020-03-25

### Changed
- Reverted [PR #388](https://github.com/python-social-auth/social-core/pull/388/) due to
  dependency license incompatibility

## [3.3.0](https://github.com/python-social-auth/social-core/releases/tag/3.3.0) - 2020-03-17

### Added
- Okta backend
- Support for SAML Single Logout
- SimpleLogin backend
- SurveyMonkey backend
- HubSpot backend
- MRG backend
- Sign in with Apple backend
- Allow ignoring of default protected user fields with option `SOCIAL_AUTH_NO_DEFAULT_PROTECTED_USER_FIELDS`
- Support for users field names mapping
- Added GithubAppAuth backend

### Changed
- Add refresh token to Strava backend, change username and remove email
- Update test runner to PyTest
- Add python 3.7 CI target
- Send User-Agent header on Untappd backend
- Updated Naver API support from XML to JSON format
- Use `unidecode` to cleanup usernames from unicode characters
- Update Twitch API support from v3 to v5
- Properly setup `pytest` version for Python2 and Python3
- Fix some spelling mistakes in docstrings
- Fix old fields from FIELDS_STORED_IN_SESSION persisting in session
- Github: pass access token in a header instead of in a query parameter.
- Update Kakao API support from v1 to v2
- Update Twitch API support to v5
- Updated Patreon API support from v1 to v2 per issue #307
- Fix `user_details` in user pipeline to allow model attributes to be updated
- Updated Atlassian API urls

## [3.2.0](https://github.com/python-social-auth/social-core/releases/tag/3.2.0) - 2019-05-30

### Added
- Cognito backend
- OpenStack (openstackid and openstackid-dev) backends

### Changed
- Updated Linkedin backend to v2 API
- Facebook: Update to use the latest Graph API v3.2
- Send User-Agent header on GitHub backend
- Remove profile scope and verification at hash on Elixir backend
- Mark description as Markdown for PyPI
- Use `hmac.compare_digest` for constant time comparision
- Replace deprecated Google+ API usage in GoogleOpenIdConnect
- Defined scope separator for Strava backend
- Ensure `saml_config.json` is included by addint it to `MANIFEST.in`
- Include `email_verified` as part of user details on Auth0 backend
- Include Shopify `version` parameter on Shopify session setup
- Define `SOCIAL_AUTH_SHOPIFY_API_VERSION` setting to override default API version
- Check user `id` attribute existence before using it
- Pull `last_name` from `family_name` in Cognito backend
- Ignore key errors on Naver backend for missing attributes

## [3.1.0](https://github.com/python-social-auth/social-core/releases/tag/3.1.0) - 2019-02-20

### Added
- Universe Ticketing backend
- Auth0.com authentication backend

### Changed
- Update Bungie backend dropping any Django reference
- Enable and fix JWT related tests
- Remove PyPy support from Tox
- Drop support for Python 3.4 in Tox
- Allow to override JWT decode options in Open ID Connect base backend
- Pass access token via Authorization header to Google user data url
- Updated `user_data` method in `AzureADOAuth2` to return `access_token` if
  `id_token` is not present in response

## [3.0.0](https://github.com/python-social-auth/social-core/releases/tag/3.0.0) - 2019-01-14

### Changed
- Updated Azure B2C to extract first email from list if it's a list
- Replace deprecated Google+ API usage with https://www.googleapis.com/oauth2/v3/userinfo
- Updated Azure Tenant to fix Nonetype error
- Updated comment denoting incorrect setting name
- Yandex: do not fail when no email is present
- Mediawiki: do not fail when no email is present
- Mediawiki: enhance `get_user_details` to return more details

## [2.0.0](https://github.com/python-social-auth/social-core/releases/tag/2.0.0) - 2018-10-28

### Added
- Telegram authentication backend
- Keycloak backend is added with preliminary OAuth2 support
- Globus OpenId Connect backend
- Discord OAuth2 backend
- SciStarter OAuth2 backend
- Flat OAuth2 backend
- ELIXIR OpenId Connect backend
- Atlassian OAuth2 backend

### Changed
- GitHub backend now uses `state` parameter instead of `redirect_state`
- Correct setting name on AzureAD Tenant backend
- Introduce access token expired threshold of 5 seconds by default
- Delete partial token from session if still present
- Use `userPrincipalName` to set `username` and `email` accordingly
- Send authorization headers to Kakao OAuth2, properly fill user details
- LINE API update to v2.1
- Use `unitest2` with Python 3
- Update Slack backend to use computed usename on teams setups
- Enforce `unicode_literals` on Slack backend
- Update ORCID backend to support Member API
- Updated Pixelpin backend to use the new OpenId Connect service
- Update `sanitize_redirect` to invalidate redirects like `///evil.com`
- Update Coinbase API endpoint
- Dropped Python 3.3 support
- Updated Weixin backend to use `urlencode` from `six`
- Updated Google+ backend to properly process requests with `id_token`
- Updated OpenId connect dependencies

## [1.7.0](https://github.com/python-social-auth/social-core/releases/tag/1.7.0) - 2018-02-20

### Changed
- Update EvenOnline token expiration key
- Update OpenStreetMap URL to `https`
- Fix LinkedIn backend to send the oauth_token as `Authorization` header
- Fixed `extra_data` update to use the `alias` as key too
- Make `signed_request` optional in Facebook App OAuth2 backend
- Support string and lists on SAML permanent id value
- Correct sending `params` sending on `GET` access-token retrieval case
- Ensure b2c policy name check
- Use `extras_requrie` to specify python specific version dependencies

### Added
- Added support for AzureAD B2C OAuth2
- Added LinkedIn Mobile OAuth2 backend

## [1.6.0](https://github.com/python-social-auth/social-core/releases/tag/1.6.0) - 2017-12-22

### Changed
- Fix coinbase backend to use api v2
- Default `REDIRECT_STATE` to `False` in `FacebookOAuth2` backend.
- Add revoke token url for Coinbase OAuth2 backend
- Fix LinkedIn backend to send `oauth_token` as request header
- Make partial step decorator handle arguments

### Added
- Added support for ChatWork OAuth2 backend

## [1.5.0](https://github.com/python-social-auth/social-core/releases/tag/1.5.0) - 2017-10-28

### Changed
- Fix using the entire SAML2 nameid string
- Prevent timing attacks against state token
- Updated GitLab API version to v4
- Enforce UTC when calculating access token expiration time
- Cleanup user attributes update from social details
- Send authorization header on Reddit auth

### Added
- Added support for tenant for Azure AD backend
- Added JWT validation for Azure AD backend
- Added support for Bungie.net OAuth2 backend
- Added support for Eventbrite OAuth2 backend
- Added support for OpenShift OAuth2 backend
- Added support for Microsoft Graph OAuth2 backend

## [1.4.0](https://github.com/python-social-auth/social-core/releases/tag/1.4.0) - 2017-06-09

### Changed
- Fix path in import BaseOAuth2 for Monzo
- Fix auth header formatting problem for Fitbit OAuth2
- Raise AuthForbidden when provider returns 401.
- Update Facebook API to version 2.9
- Speed up authorization process for VKAppOAuth2
- Apply same sanitization as on connect to disconnect.
- Disable `redirect_state` usage on Disqus backend

### Added
- Added Udata OAuth2 backend
- Added ORCID backend
- Added feature to get all extra data from backend through `GET_ALL_EXTRA_DATA` boolean flag.
- Added Patreon provider

## [1.3.0](https://github.com/python-social-auth/social-core/releases/tag/1.3.0) - 2017-05-06

### Added
- Use extra_data method when refreshing an `access_token`, ensure that
  auth-time is updated then
- Added 500px OAuth1 backend
- Added Monzo OAuth2 backend
- Added `get_access_token` method that will refresh if expired

### Changed
- Updated email validation to pass the partial pipeline token if given.
- Prefer passed parameters in `authenticate` method
- Properly discard already used verification codes
- Save SAML attributes in `extra_data`
- Note `id_token` in GooglePlusAuth's AuthMissingParameter

## [1.2.0](https://github.com/python-social-auth/social-core/releases/tag/1.2.0) - 2017-02-10

### Added
- Limit Slack by team through `SOCIAL_AUTH_SLACK_TEAM` setting

### Changed
- Enable defining extra arguments for AzureAD backend.
- Updated key `expires` to `expires_in` for Facebook OAuth2 backend
- Updated Slack `id` fetch to default to user `id` if not present in response

## [1.1.0](https://github.com/python-social-auth/social-core/releases/tag/1.1.0) - 2017-01-31

### Added
- Mediawiki backend
- Strategy method to let implementation cleanup arguments passed to
  the authenticate method

### Changed
- Removed OneLogin SAML IDP dummy settings while generating metadata xml
- Fixed Asana user details response handling
- Enforce defusedxml version with support for Python 3.6
- Updated documentation URL in backends

## [1.0.1](https://github.com/python-social-auth/social-core/releases/tag/1.0.1) - 2017-01-23

### Changed
- Fixed broken dependencies while building the package

## [1.0.0](https://github.com/python-social-auth/social-core/releases/tag/1.0.0) - 2017-01-22

### Added
- Store partial pipeline data in an storage class
- Store `auth_time` with the last time authentication toke place, use
  `auth_time` to determine if access token expired
- Ensure that `testkey.pem` is distributed
- Added Asana OAuth2 backend

### Changed
- Removed the old `save_status_to_session` to partialize a pipeline run

## [0.2.1](https://github.com/python-social-auth/social-core/releases/tag/0.2.1) - 2016-12-31

### Added
- Defined `extras` for SAML, and "all" that will install SAML and OpenIdConnect
- Added `auth_time` in extra data by default to store the time that the authentication toke place

### Changed
- Remove set/get current strategy methods
- Fixed the `extras` requirements defined in the setup.py script

## [0.2.0](https://github.com/python-social-auth/social-core/releases/tag/0.2.0) - 2016-12-31

### Changed
- Reorganize requirements, make OpenIdConnect optional
- Split OpenIdConnect from OpenId module, install with `social-core[openidconnect]`

## [0.1.0](https://github.com/python-social-auth/social-core/releases/tag/0.1.0) - 2016-12-28

### Added
- Added support for GitLab OAuth2 backend.
  Refs [#2](https://github.com/python-social-auth/social-core/issues/2)
- Added support for Facebook OAuth2 return_scopes parameter.
  Refs [#818](https://github.com/omab/python-social-auth/issues/818)
- Added support for per-backend USER_FIELDS setting. Refs [#661](https://github.com/omab/python-social-auth/issues/661)
- Added `expires_in` as `expires` for LinkedIn OAuth2. Refs [#666](https://github.com/omab/python-social-auth/issues/666)
- Added `SOCIAL_AUTH_USER_AGENT` setting to override the default User-Agent header.
  Refs [#752](https://github.com/omab/python-social-auth/issues/752)
- Enabled Python 3 SAML support through python3-saml package.
  Refs [#846](https://github.com/omab/python-social-auth/issues/846)
- Added better username characters clenup rules, support for a configurable
  cleanup function through SOCIAL_AUTH_CLEAN_USERNAME_FUNCTION (import path)
  setting.
- Added configurable option SOCIAL_AUTH_FACEBOOK_*_API_VERSION to
  override the default Facebook API version used.
- Add Lyft OAuth2 implementation to Python Social Auth (port from [#1036](https://github.com/omab/python-social-auth/pull/1036/files)
  by iampark)
- Added the ability to specify a pipeline on a per backend basis (port from [#1019](https://github.com/omab/python-social-auth/pull/1019)
  by keattang)
- Add support for MailChimp as an OAuth v2 backend (port from [#1037](https://github.com/omab/python-social-auth/pull/1037)
  by svvitale)
- Added Shimmering backend (port from [#1054](https://github.com/omab/python-social-auth/pull/1054)
  by iamkhush)
- Added Quizlet backend (port from [#1012](https://github.com/omab/python-social-auth/pull/1012)
  by s-alexey)
- Added Dockerfile to simplify the running of tests (`make docker-tox`)

### Changed
- Changed Facebook refresh token processing. Refs [#866](https://github.com/omab/python-social-auth/issues/866)
- Update Google+ Auth tokeninfo API version, drop support for deprecated API scopes.
  Refs [#791](https://github.com/omab/python-social-auth/issues/791).
- Fixed OAuth1/2 early state validation on error responses.
- Disabled SAML test when running on Travis-ci on Python 3.5 since it [segfaults](https://travis-ci.org/python-social-auth/social-core/jobs/186790227)
  probably by a bad build in one of the dependencies
- Fixed Xing backend testing broken by previous change
- Fixed Xing backend dropping `callback_uri` and `oauth_verifier` parameters on authenticated API calls.
  Refs [#871](https://github.com/omab/python-social-auth/issues/871)
- Updated slack backend implementation, update API endpoints used, add test case.
- Changed Dailymotion user data API endpoint
- Changed how "false" values are treated in the user attributes update pipeline
- Fix google OpenID Connect (port from [#747](https://github.com/omab/python-social-auth/pull/747)
  by mvschaik)
- Update Facebook api version to v2.8 (port from [#1047](https://github.com/omab/python-social-auth/pull/1047)
  by browniebroke)
- Remove Facebook2OAuth2 and Facebook2AppOAuth2 backends (port from [#1046](https://github.com/omab/python-social-auth/pull/1046)
  by browniebroke)
- change username, email and fullname keys (port from [#1028](https://github.com/omab/python-social-auth/pull/1028)
  by inlanger)
- Moves fix convert username to string (port from [#1021](https://github.com/omab/python-social-auth/pull/1021)
  by WarmongeR1)
- Fix auth_params for Stripe backend (port from [#1034](https://github.com/omab/python-social-auth/pull/1034)
  by dchanm)
- Preserve order of backends in BACKENDSCACHE (port from [#1004](https://github.com/omab/python-social-auth/pull/1004)
  by tsouvarev)
- Don't lose custom exception message on raising AuthCanceled (port from [#1062](https://github.com/omab/python-social-auth/pull/1062)
  by dotsbb)
- Fixed VK backend (port from [#1007](https://github.com/omab/python-social-auth/pull/1007)
  by DeKaN)
- Updated Dropbox backend (port from [#1018](https://github.com/omab/python-social-auth/pull/1018)
  by illing2005)

## [0.0.1](https://github.com/python-social-auth/social-core/releases/tag/0.0.1) - 2016-11-27

### Changed
- Split from the monolitic [python-social-auth](https://github.com/omab/python-social-auth)
  codebase<|MERGE_RESOLUTION|>--- conflicted
+++ resolved
@@ -12,11 +12,8 @@
 - Support Apple JWT audience 
 - Update partial session cleanup to remove old token from session too
 - Fetch user email in Okta integration
-<<<<<<< HEAD
 - Improve Python 3.9 compatibility
-=======
 - Send proxies in request
->>>>>>> b13fb054
 
 ## [3.3.3](https://github.com/python-social-auth/social-core/releases/tag/3.3.3) - 2020-04-16
 
