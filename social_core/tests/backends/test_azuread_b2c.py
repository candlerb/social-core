"""
Copyright (c) 2017 Noderabbit Inc., d.b.a. Appsembler

All rights reserved.

MIT License

Permission is hereby granted, free of charge, to any person obtaining a copy
of this software and associated documentation files (the "Software"), to deal
in the Software without restriction, including without limitation the rights
to use, copy, modify, merge, publish, distribute, sublicense, and/or sell
copies of the Software, and to permit persons to whom the Software is
furnished to do so, subject to the following conditions:

The above copyright notice and this permission notice shall be included in all
copies or substantial portions of the Software.

THE SOFTWARE IS PROVIDED "AS IS", WITHOUT WARRANTY OF ANY KIND, EXPRESS OR
IMPLIED, INCLUDING BUT NOT LIMITED TO THE WARRANTIES OF MERCHANTABILITY,
FITNESS FOR A PARTICULAR PURPOSE AND NONINFRINGEMENT. IN NO EVENT SHALL THE
AUTHORS OR COPYRIGHT HOLDERS BE LIABLE FOR ANY CLAIM, DAMAGES OR OTHER
LIABILITY, WHETHER IN AN ACTION OF CONTRACT, TORT OR OTHERWISE, ARISING FROM,
OUT OF OR IN CONNECTION WITH THE SOFTWARE OR THE USE OR OTHER DEALINGS IN THE
SOFTWARE.
"""
import json
import jwt

from time import time
from httpretty import HTTPretty
from jwt.algorithms import RSAAlgorithm

from .oauth import OAuth2Test


# PyJWT version 2.0.0 changed jwt.encode() from "-> bytes" to "-> str"
def _encode(*args, **kw):
    encoded = jwt.encode(*args, **kw)
    if jwt.__version__ < '2.0.0':
        return encoded.decode('utf-8')
    else:
        return encoded


# Dummy private and private keys:
RSA_PUBLIC_JWT_KEY = {
    # https://github.com/jpadilla/pyjwt/blob/06f461a/tests/keys/jwk_rsa_pub.json
    'kty': 'RSA',
    'kid': 'bilbo.baggins@hobbiton.example',
    'use': 'sig',
    'n': 'n4EPtAOCc9AlkeQHPzHStgAbgs7bTZLwUBZdR8_KuKPEHLd4rHVTeT-O-' + \
         'XV2jRojdNhxJWTDvNd7nqQ0VEiZQHz_AJmSCpMaJMRBSFKrKb2wqVwGU_NsYOYL-' + \
         'QtiWN2lbzcEe6XC0dApr5ydQLrHqkHHig3RBordaZ6Aj-oBHqFEHYpPe7Tpe-' + \
         'OfVfHd1E6cS6M1FZcD1NNLYD5lFHpPI9bTwJlsde3uhGqC0ZCuEHg8lhzwOHrt' + \
         'IQbS0FVbb9k3-tVTU4fg_3L_vniUFAKwuCLqKnS2BYwdq_mzSnbLY7h_qixoR7' + \
         'jig3__kRhuaxwUkRz5iaiQkqgc5gHdrNP5zw',
    'e': 'AQAB'
}

RSA_PRIVATE_JWT_KEY = {
    # https://github.com/jpadilla/pyjwt/blob/06f461a/tests/keys/jwk_rsa_key.json
    'kty': 'RSA',
    'kid': 'bilbo.baggins@hobbiton.example',
    'use': 'sig',
    'n': 'n4EPtAOCc9AlkeQHPzHStgAbgs7bTZLwUBZdR8_KuKPEHLd4rHVTeT-O-' + \
         'XV2jRojdNhxJWTDvNd7nqQ0VEiZQHz_AJmSCpMaJMRBSFKrKb2wqVwGU_NsYOYL-' + \
         'QtiWN2lbzcEe6XC0dApr5ydQLrHqkHHig3RBordaZ6Aj-oBHqFEHYpPe7Tpe-' + \
         'OfVfHd1E6cS6M1FZcD1NNLYD5lFHpPI9bTwJlsde3uhGqC0ZCuEHg8lhzwOHrtIQ' + \
         'bS0FVbb9k3-tVTU4fg_3L_vniUFAKwuCLqKnS2BYwdq_mzSnbLY7h_qixoR7jig3' + \
         '__kRhuaxwUkRz5iaiQkqgc5gHdrNP5zw',
    'e': 'AQAB',
    'd': 'bWUC9B-EFRIo8kpGfh0ZuyGPvMNKvYWNtB_ikiH9k20eT-O1q_I78eiZkpXxXQ0' + \
         'UTEs2LsNRS-8uJbvQ-A1irkwMSMkK1J3XTGgdrhCku9gRldY7sNA_AKZGh-Q661_' + \
         '42rINLRCe8W-nZ34ui_qOfkLnK9QWDDqpaIsA-bMwWWSDFu2MUBYwkHTMEzLYGqO' + \
         'e04noqeq1hExBTHBOBdkMXiuFhUq1BU6l-DqEiWxqg82sXt2h-LMnT3046AOYJoR' + \
         'ioz75tSUQfGCshWTBnP5uDjd18kKhyv07lhfSJdrPdM5Plyl21hsFf4L_mHCuoFa' + \
         'u7gdsPfHPxxjVOcOpBrQzwQ',
    'p': '3Slxg_DwTXJcb6095RoXygQCAZ5RnAvZlno1yhHtnUex_fp7AZ_9nRaO7HX_-' + \
         'SFfGQeutao2TDjDAWU4Vupk8rw9JR0AzZ0N2fvuIAmr_WCsmGpeNqQnev1T7I' + \
         'yEsnh8UMt-n5CafhkikzhEsrmndH6LxOrvRJlsPp6Zv8bUq0k',
    'q': 'uKE2dh-cTf6ERF4k4e_jy78GfPYUIaUyoSSJuBzp3Cubk3OCqs6grT8bR_' + \
         'cu0Dm1MZwWmtdqDyI95HrUeq3MP15vMMON8lHTeZu2lmKvwqW7anV5UzhM1iZ7' + \
         'z4yMkuUwFWoBvyY898EXvRD-hdqRxHlSqAZ192zB3pVFJ0s7pFc',
    'dp': 'B8PVvXkvJrj2L-GYQ7v3y9r6Kw5g9SahXBwsWUzp19TVlgI-YV85q1NIb1rxQtD' + \
         '-IsXXR3-TanevuRPRt5OBOdiMGQp8pbt26gljYfKU_E9xn-RULHz0-ed9E9gXLKD' + \
         '4VGngpz-PfQ_q29pk5xWHoJp009Qf1HvChixRX59ehik',
    'dq': 'CLDmDGduhylc9o7r84rEUVn7pzQ6PF83Y-iBZx5NT-TpnOZKF1pErAMVeKzFEl4' + \
         '1DlHHqqBLSM0W1sOFbwTxYWZDm6sI6og5iTbwQGIC3gnJKbi_7k_vJgGHwHxgPaX' + \
         '2PnvP-zyEkDERuf-ry4c_Z11Cq9AqC2yeL6kdKT1cYF8',
    'qi': '3PiqvXQN0zwMeE-sBvZgi289XP9XCQF3VWqPzMKnIgQp7_Tugo6-NZBKCQsMf3H' + \
          'aEGBjTVJs_jcK8-TRXvaKe-7ZMaQj8VfBdYkssbu0NKDDhjJ-GtiseaDVWt7dcH' + \
          '0cfwxgFUHpQh7FoCrjFJ6h6ZEpMF6xmujs4qMpPz8aaI4'
}


class AzureADOAuth2Test(OAuth2Test):
    AUTH_KEY = 'abcdef12-1234-9876-0000-abcdef098765'
    EXPIRES_IN = 3600
    AUTH_TIME = int(time())
    EXPIRES_ON = AUTH_TIME + EXPIRES_IN

    backend_path = 'social_core.backends.azuread_b2c.AzureADB2COAuth2'
    expected_username = 'FooBar'
    refresh_token_body = json.dumps({
        'access_token': 'foobar-new-token',
        'token_type': 'bearer',
        'expires_in': EXPIRES_IN,
        'refresh_token': 'foobar-new-refresh-token',
        'scope': 'identity'
    })

    access_token_body = json.dumps({
        'access_token': 'foobar',
        'token_type': 'bearer',
        'id_token': _encode(
            key=RSAAlgorithm.from_jwk(json.dumps(RSA_PRIVATE_JWT_KEY)),
            headers={
                'kid': RSA_PRIVATE_JWT_KEY['kid'],
            },
            algorithm='RS256',
            payload={
                'aud': AUTH_KEY,
                'auth_time': AUTH_TIME,
                'country': 'Axphain',
                'emails': [
                    'foobar@example.com'
                ],
                'exp': EXPIRES_ON,
                'family_name': 'Bar',
                'given_name': 'Foo',
                'iat': AUTH_TIME,
                'iss': 'https://login.microsoftonline.com/9a9a9a9a-1111-5555-0000-bc24adfdae00/v2.0/',
                'name': 'FooBar',
                'nbf': AUTH_TIME,
                'oid': '11223344-5566-7788-9999-aabbccddeeff',
                'postalCode': '00000',
                'sub': '11223344-5566-7788-9999-aabbccddeeff',
                'tfp': 'B2C_1_SignIn',
                'ver': '1.0',
<<<<<<< HEAD
            }).decode('ascii'),
=======
        }),
>>>>>>> 39e4756c
        'expires_in': EXPIRES_IN,
        'expires_on': EXPIRES_ON,
        'not_before': AUTH_TIME,
    })

    def extra_settings(self):
        settings = super(AzureADOAuth2Test, self).extra_settings()
        settings.update({
            'SOCIAL_AUTH_' + self.name + '_POLICY': 'b2c_1_signin',
            'SOCIAL_AUTH_' + self.name + '_KEY': self.AUTH_KEY,
            'SOCIAL_AUTH_' + self.name + '_TENANT_ID': 'footenant.onmicrosoft.com',
        })
        return settings

    def setUp(self):
        super(AzureADOAuth2Test, self).setUp()

        keys_url = 'https://login.microsoftonline.com/footenant.onmicrosoft.com/discovery/v2.0/keys?p=b2c_1_signin'
        keys_body = json.dumps({
            'keys': [{
                # Dummy public key that pairs with `access_token_body` key:
                # https://github.com/jpadilla/pyjwt/blob/06f461a/tests/keys/jwk_rsa_pub.json
                'kty': 'RSA',
                'kid': 'bilbo.baggins@hobbiton.example',
                'use': 'sig',
                'n': 'n4EPtAOCc9AlkeQHPzHStgAbgs7bTZLwUBZdR8_KuKPEHLd4rHVTeT-O-X'
                     'V2jRojdNhxJWTDvNd7nqQ0VEiZQHz_AJmSCpMaJMRBSFKrKb2wqVwGU_Ns'
                     'YOYL-QtiWN2lbzcEe6XC0dApr5ydQLrHqkHHig3RBordaZ6Aj-oBHqFEHY'
                     'pPe7Tpe-OfVfHd1E6cS6M1FZcD1NNLYD5lFHpPI9bTwJlsde3uhGqC0ZCu'
                     'EHg8lhzwOHrtIQbS0FVbb9k3-tVTU4fg_3L_vniUFAKwuCLqKnS2BYwdq_'
                     'mzSnbLY7h_qixoR7jig3__kRhuaxwUkRz5iaiQkqgc5gHdrNP5zw',
                'e': 'AQAB',
            }],
        })
        HTTPretty.register_uri(HTTPretty.GET, keys_url, status=200, body=keys_body)

    def test_login(self):
        self.do_login()

    def test_partial_pipeline(self):
        self.do_partial_pipeline()

    def test_refresh_token(self):
        user, social = self.do_refresh_token()
        self.assertEqual(social.extra_data['access_token'], 'foobar-new-token')<|MERGE_RESOLUTION|>--- conflicted
+++ resolved
@@ -137,11 +137,8 @@
                 'sub': '11223344-5566-7788-9999-aabbccddeeff',
                 'tfp': 'B2C_1_SignIn',
                 'ver': '1.0',
-<<<<<<< HEAD
-            }).decode('ascii'),
-=======
-        }),
->>>>>>> 39e4756c
+            }
+        ),
         'expires_in': EXPIRES_IN,
         'expires_on': EXPIRES_ON,
         'not_before': AUTH_TIME,
