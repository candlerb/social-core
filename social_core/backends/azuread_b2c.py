"""
Copyright (c) 2018 Noderabbit Inc., d.b.a. Appsembler

All rights reserved.

MIT License

Permission is hereby granted, free of charge, to any person obtaining a copy
of this software and associated documentation files (the "Software"), to deal
in the Software without restriction, including without limitation the rights
to use, copy, modify, merge, publish, distribute, sublicense, and/or sell
copies of the Software, and to permit persons to whom the Software is
furnished to do so, subject to the following conditions:

The above copyright notice and this permission notice shall be included in all
copies or substantial portions of the Software.

THE SOFTWARE IS PROVIDED "AS IS", WITHOUT WARRANTY OF ANY KIND, EXPRESS OR
IMPLIED, INCLUDING BUT NOT LIMITED TO THE WARRANTIES OF MERCHANTABILITY,
FITNESS FOR A PARTICULAR PURPOSE AND NONINFRINGEMENT. IN NO EVENT SHALL THE
AUTHORS OR COPYRIGHT HOLDERS BE LIABLE FOR ANY CLAIM, DAMAGES OR OTHER
LIABILITY, WHETHER IN AN ACTION OF CONTRACT, TORT OR OTHERWISE, ARISING FROM,
OUT OF OR IN CONNECTION WITH THE SOFTWARE OR THE USE OR OTHER DEALINGS IN THE
SOFTWARE.

See https://nicksnettravels.builttoroam.com/post/2017/01/24/Verifying-Azure-Active-Directory-JWT-Tokens.aspx
    for verifying JWT tokens.
"""

import json

from cryptography.hazmat.primitives import serialization
<<<<<<< HEAD
from jwt import DecodeError, ExpiredSignature, decode as jwt_decode, get_unverified_header
=======
from jwt import DecodeError, ExpiredSignatureError, decode as jwt_decode
from jwt.utils import base64url_decode
>>>>>>> 39e4756c


try:
    from jwt.algorithms import RSAAlgorithm
except ImportError:
    raise Exception(
        # Python 3.3 is not supported because of compatibility in
        # Cryptography package in Python3.3 You are welcome to patch
        # and open a pull request.
        'Cryptography library is required for this backend ' \
        '(AzureADB2COAuth2) to work. Note that this backend is only ' \
        'supported on Python 2 and Python 3.4+.'
    )

from ..exceptions import AuthException, AuthTokenError
from .azuread import AzureADOAuth2


class AzureADB2COAuth2(AzureADOAuth2):
    name = 'azuread-b2c-oauth2'

    BASE_URL = 'https://login.microsoftonline.com/{tenant_id}'
    AUTHORIZATION_URL = '{base_url}/oauth2/v2.0/authorize'
    OPENID_CONFIGURATION_URL = '{base_url}/v2.0/.well-known/openid-configuration?p={policy}'
    ACCESS_TOKEN_URL = '{base_url}/oauth2/v2.0/token?p={policy}'
    JWKS_URL = '{base_url}/discovery/v2.0/keys?p={policy}'
    DEFAULT_SCOPE = ['openid', 'email']
    EXTRA_DATA = [
        ('access_token', 'access_token'),
        ('id_token', 'id_token'),
        ('refresh_token', 'refresh_token'),
        ('id_token_expires_in', 'expires'),
        ('exp', 'expires_on'),
        ('not_before', 'not_before'),
        ('given_name', 'first_name'),
        ('family_name', 'last_name'),
        ('tfp', 'policy'),
        ('token_type', 'token_type')
    ]

    @property
    def tenant_id(self):
        return self.setting('TENANT_ID', 'common')

    @property
    def policy(self):
        policy = self.setting('POLICY')
        if not policy or not policy.lower().startswith('b2c_'):
            raise AuthException('SOCIAL_AUTH_AZUREAD_B2C_OAUTH2_POLICY is '
                                'required and should start with `b2c_`')
        return policy

    @property
    def base_url(self):
        return self.BASE_URL.format(tenant_id=self.tenant_id)

    def openid_configuration_url(self):
        return self.OPENID_CONFIGURATION_URL.format(base_url=self.base_url,
                                                    policy=self.policy)

    def authorization_url(self):
        # Policy is required, but added later by `auth_extra_arguments()`
        return self.AUTHORIZATION_URL.format(base_url=self.base_url)

    def access_token_url(self):
        return self.ACCESS_TOKEN_URL.format(base_url=self.base_url,
                                            policy=self.policy)

    def jwks_url(self):
        return self.JWKS_URL.format(base_url=self.base_url,
                                    policy=self.policy)

    def request_access_token(self, *args, **kwargs):
        """
        This is probably a hack, but otherwise AzureADOAuth2 expects
        `access_token`.

        However, B2C backends provides `id_token`.
        """
        response = super(AzureADB2COAuth2, self).request_access_token(
            *args,
            **kwargs
        )
        if 'access_token' not in response:
            response['access_token'] = response['id_token']
        return response

    def auth_extra_arguments(self):
        """
        Return extra arguments needed on auth process.

        The defaults can be overridden by GET parameters.
        """
        extra_arguments = super(AzureADB2COAuth2, self).auth_extra_arguments()
        extra_arguments['p'] = self.policy or self.data.get('p')
        return extra_arguments

    def jwt_key_to_pem(self, key_json_dict):
        """
        Builds a PEM formatted key string from a JWT public key dict.
        """
        pub_key = RSAAlgorithm.from_jwk(json.dumps(key_json_dict))
        return pub_key.public_bytes(
            encoding=serialization.Encoding.PEM,
            format=serialization.PublicFormat.SubjectPublicKeyInfo
        )

    def get_user_id(self, details, response):
        """Use subject (sub) claim as unique id."""
        return response.get('sub')

    def get_user_details(self, response):
        """
        Email address is returned on a different attribute for AzureAD
        B2C backends.
        """
        details = super(AzureADB2COAuth2, self).get_user_details(response)
        if not details['email'] and response.get('emails'):
            details['email'] = response['emails']
        if isinstance(details.get('email'), (list, tuple)):
            details['email'] = details['email'][0]
        return details

    def get_public_key(self, kid):
        """
        Retrieve JWT keys from the URL.
        """
        resp = self.request(self.jwks_url(), method='GET')
        resp.raise_for_status()

        # find the proper key for the kid
        for key in resp.json()['keys']:
            if key['kid'] == kid:
                return self.jwt_key_to_pem(key)
        raise DecodeError('Cannot find kid={}'.format(kid))

    def user_data(self, access_token, *args, **kwargs):
        response = kwargs.get('response')

        id_token = response.get('id_token')

        # `kid` is short for key id
        kid = get_unverified_header(id_token)['kid']
        key = self.get_public_key(kid)

        try:
            return jwt_decode(
                id_token,
                key=key,
                algorithms=['RS256'],
                audience=self.setting('KEY'),
                leeway=self.setting('JWT_LEEWAY', default=0),
            )
        except (DecodeError, ExpiredSignatureError) as error:
            raise AuthTokenError(self, error)<|MERGE_RESOLUTION|>--- conflicted
+++ resolved
@@ -30,13 +30,8 @@
 import json
 
 from cryptography.hazmat.primitives import serialization
-<<<<<<< HEAD
-from jwt import DecodeError, ExpiredSignature, decode as jwt_decode, get_unverified_header
-=======
-from jwt import DecodeError, ExpiredSignatureError, decode as jwt_decode
-from jwt.utils import base64url_decode
->>>>>>> 39e4756c
-
+from jwt import DecodeError, ExpiredSignatureError, decode as jwt_decode, \
+    get_unverified_header
 
 try:
     from jwt.algorithms import RSAAlgorithm
