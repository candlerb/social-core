# Change Log

All notable changes to this project will be documented in this file.

The format is based on [Keep a Changelog](http://keepachangelog.com/)
and this project adheres to [Semantic Versioning](http://semver.org/).

## [Unreleased](https://github.com/python-social-auth/social-core/commits/master)

### Added
- Okta backend
- Support for SAML Single Logout
- SimpleLogin backend
- MRG backend
- Sign in with Apple backend
- Allow ignoring of default protected user fields with option `SOCIAL_AUTH_NO_DEFAULT_PROTECTED_USER_FIELDS`

### Changed
- Add refresh token to Strava backend, change username and remove email
- Update test runner to PyTest
- Add python 3.7 CI target
- Send User-Agent header on Untappd backend
- Updated Naver API support from XML to JSON format
- Use `unidecode` to cleanup usernames from unicode characters
- Update Twitch API support from v3 to v5
- Properly setup `pytest` version for Python2 and Python3
<<<<<<< HEAD
- Fix old fields from FIELDS_STORED_IN_SESSION persisting in session
=======
- Github: pass access token in a header instead of in a query parameter.
- Update Kakao API support from v1 to v2
- Update Twitch API support to v5
- Updated Patreon API support from v1 to v2 per issue #307
- Fix `user_details` in user pipeline to allow model attributes to be updated
>>>>>>> 8bc157f8

## [3.2.0](https://github.com/python-social-auth/social-core/releases/tag/3.2.0) - 2019-05-30

### Added
- Cognito backend
- OpenStack (openstackid and openstackid-dev) backends

### Changed
- Updated Linkedin backend to v2 API
- Facebook: Update to use the latest Graph API v3.2
- Send User-Agent header on GitHub backend
- Remove profile scope and verification at hash on Elixir backend
- Mark description as Markdown for PyPI
- Use `hmac.compare_digest` for constant time comparision
- Replace deprecated Google+ API usage in GoogleOpenIdConnect
- Defined scope separator for Strava backend
- Ensure `saml_config.json` is included by addint it to `MANIFEST.in`
- Include `email_verified` as part of user details on Auth0 backend
- Include Shopify `version` parameter on Shopify session setup
- Define `SOCIAL_AUTH_SHOPIFY_API_VERSION` setting to override default API version
- Check user `id` attribute existence before using it
- Pull `last_name` from `family_name` in Cognito backend
- Ignore key errors on Naver backend for missing attributes

## [3.1.0](https://github.com/python-social-auth/social-core/releases/tag/3.1.0) - 2019-02-20

### Added
- Universe Ticketing backend
- Auth0.com authentication backend

### Changed
- Update Bungie backend dropping any Django reference
- Enable and fix JWT related tests
- Remove PyPy support from Tox
- Drop support for Python 3.4 in Tox
- Allow to override JWT decode options in Open ID Connect base backend
- Pass access token via Authorization header to Google user data url
- Updated `user_data` method in `AzureADOAuth2` to return `access_token` if
  `id_token` is not present in response

## [3.0.0](https://github.com/python-social-auth/social-core/releases/tag/3.0.0) - 2019-01-14

### Changed
- Updated Azure B2C to extract first email from list if it's a list
- Replace deprecated Google+ API usage with https://www.googleapis.com/oauth2/v3/userinfo
- Updated Azure Tenant to fix Nonetype error
- Updated comment denoting incorrect setting name
- Yandex: do not fail when no email is present
- Mediawiki: do not fail when no email is present
- Mediawiki: enhance `get_user_details` to return more details

## [2.0.0](https://github.com/python-social-auth/social-core/releases/tag/2.0.0) - 2018-10-28

### Added
- Telegram authentication backend
- Keycloak backend is added with preliminary OAuth2 support
- Globus OpenId Connect backend
- Discord OAuth2 backend
- SciStarter OAuth2 backend
- Flat OAuth2 backend
- ELIXIR OpenId Connect backend
- Atlassian OAuth2 backend

### Changed
- GitHub backend now uses `state` parameter instead of `redirect_state`
- Correct setting name on AzureAD Tenant backend
- Introduce access token expired threshold of 5 seconds by default
- Delete partial token from session if still present
- Use `userPrincipalName` to set `username` and `email` accordingly
- Send authorization headers to Kakao OAuth2, properly fill user details
- LINE API update to v2.1
- Use `unitest2` with Python 3
- Update Slack backend to use computed usename on teams setups
- Enforce `unicode_literals` on Slack backend
- Update ORCID backend to support Member API
- Updated Pixelpin backend to use the new OpenId Connect service
- Update `sanitize_redirect` to invalidate redirects like `///evil.com`
- Update Coinbase API endpoint
- Dropped Python 3.3 support
- Updated Weixin backend to use `urlencode` from `six`
- Updated Google+ backend to properly process requests with `id_token`
- Updated OpenId connect dependencies

## [1.7.0](https://github.com/python-social-auth/social-core/releases/tag/1.7.0) - 2018-02-20

### Changed
- Update EvenOnline token expiration key
- Update OpenStreetMap URL to `https`
- Fix LinkedIn backend to send the oauth_token as `Authorization` header
- Fixed `extra_data` update to use the `alias` as key too
- Make `signed_request` optional in Facebook App OAuth2 backend
- Support string and lists on SAML permanent id value
- Correct sending `params` sending on `GET` access-token retrieval case
- Ensure b2c policy name check
- Use `extras_requrie` to specify python specific version dependencies

### Added
- Added support for AzureAD B2C OAuth2
- Added LinkedIn Mobile OAuth2 backend

## [1.6.0](https://github.com/python-social-auth/social-core/releases/tag/1.6.0) - 2017-12-22

### Changed
- Fix coinbase backend to use api v2
- Default `REDIRECT_STATE` to `False` in `FacebookOAuth2` backend.
- Add revoke token url for Coinbase OAuth2 backend
- Fix LinkedIn backend to send `oauth_token` as request header
- Make partial step decorator handle arguments

### Added
- Added support for ChatWork OAuth2 backend

## [1.5.0](https://github.com/python-social-auth/social-core/releases/tag/1.5.0) - 2017-10-28

### Changed
- Fix using the entire SAML2 nameid string
- Prevent timing attacks against state token
- Updated GitLab API version to v4
- Enforce UTC when calculating access token expiration time
- Cleanup user attributes update from social details
- Send authorization header on Reddit auth

### Added
- Added support for tenant for Azure AD backend
- Added JWT validation for Azure AD backend
- Added support for Bungie.net OAuth2 backend
- Added support for Eventbrite OAuth2 backend
- Added support for OpenShift OAuth2 backend
- Added support for Microsoft Graph OAuth2 backend

## [1.4.0](https://github.com/python-social-auth/social-core/releases/tag/1.4.0) - 2017-06-09

### Changed
- Fix path in import BaseOAuth2 for Monzo
- Fix auth header formatting problem for Fitbit OAuth2
- Raise AuthForbidden when provider returns 401.
- Update Facebook API to version 2.9
- Speed up authorization process for VKAppOAuth2
- Apply same sanitization as on connect to disconnect.
- Disable `redirect_state` usage on Disqus backend

### Added
- Added Udata OAuth2 backend
- Added ORCID backend
- Added feature to get all extra data from backend through `GET_ALL_EXTRA_DATA` boolean flag.
- Added Patreon provider

## [1.3.0](https://github.com/python-social-auth/social-core/releases/tag/1.3.0) - 2017-05-06

### Added
- Use extra_data method when refreshing an `access_token`, ensure that
  auth-time is updated then
- Added 500px OAuth1 backend
- Added Monzo OAuth2 backend
- Added `get_access_token` method that will refresh if expired

### Changed
- Updated email validation to pass the partial pipeline token if given.
- Prefer passed parameters in `authenticate` method
- Properly discard already used verification codes
- Save SAML attributes in `extra_data`
- Note `id_token` in GooglePlusAuth's AuthMissingParameter

## [1.2.0](https://github.com/python-social-auth/social-core/releases/tag/1.2.0) - 2017-02-10

### Added
- Limit Slack by team through `SOCIAL_AUTH_SLACK_TEAM` setting

### Changed
- Enable defining extra arguments for AzureAD backend.
- Updated key `expires` to `expires_in` for Facebook OAuth2 backend
- Updated Slack `id` fetch to default to user `id` if not present in response

## [1.1.0](https://github.com/python-social-auth/social-core/releases/tag/1.1.0) - 2017-01-31

### Added
- Mediawiki backend
- Strategy method to let implementation cleanup arguments passed to
  the authenticate method

### Changed
- Removed OneLogin SAML IDP dummy settings while generating metadata xml
- Fixed Asana user details response handling
- Enforce defusedxml version with support for Python 3.6
- Updated documentation URL in backends

## [1.0.1](https://github.com/python-social-auth/social-core/releases/tag/1.0.1) - 2017-01-23

### Changed
- Fixed broken dependencies while building the package

## [1.0.0](https://github.com/python-social-auth/social-core/releases/tag/1.0.0) - 2017-01-22

### Added
- Store partial pipeline data in an storage class
- Store `auth_time` with the last time authentication toke place, use
  `auth_time` to determine if access token expired
- Ensure that `testkey.pem` is distributed
- Added Asana OAuth2 backend

### Changed
- Removed the old `save_status_to_session` to partialize a pipeline run

## [0.2.1](https://github.com/python-social-auth/social-core/releases/tag/0.2.1) - 2016-12-31

### Added
- Defined `extras` for SAML, and "all" that will install SAML and OpenIdConnect
- Added `auth_time` in extra data by default to store the time that the authentication toke place

### Changed
- Remove set/get current strategy methods
- Fixed the `extras` requirements defined in the setup.py script

## [0.2.0](https://github.com/python-social-auth/social-core/releases/tag/0.2.0) - 2016-12-31

### Changed
- Reorganize requirements, make OpenIdConnect optional
- Split OpenIdConnect from OpenId module, install with `social-core[openidconnect]`

## [0.1.0](https://github.com/python-social-auth/social-core/releases/tag/0.1.0) - 2016-12-28

### Added
- Added support for GitLab OAuth2 backend.
  Refs [#2](https://github.com/python-social-auth/social-core/issues/2)
- Added support for Facebook OAuth2 return_scopes parameter.
  Refs [#818](https://github.com/omab/python-social-auth/issues/818)
- Added support for per-backend USER_FIELDS setting. Refs [#661](https://github.com/omab/python-social-auth/issues/661)
- Added `expires_in` as `expires` for LinkedIn OAuth2. Refs [#666](https://github.com/omab/python-social-auth/issues/666)
- Added `SOCIAL_AUTH_USER_AGENT` setting to override the default User-Agent header.
  Refs [#752](https://github.com/omab/python-social-auth/issues/752)
- Enabled Python 3 SAML support through python3-saml package.
  Refs [#846](https://github.com/omab/python-social-auth/issues/846)
- Added better username characters clenup rules, support for a configurable
  cleanup function through SOCIAL_AUTH_CLEAN_USERNAME_FUNCTION (import path)
  setting.
- Added configurable option SOCIAL_AUTH_FACEBOOK_*_API_VERSION to
  override the default Facebook API version used.
- Add Lyft OAuth2 implementation to Python Social Auth (port from [#1036](https://github.com/omab/python-social-auth/pull/1036/files)
  by iampark)
- Added the ability to specify a pipeline on a per backend basis (port from [#1019](https://github.com/omab/python-social-auth/pull/1019)
  by keattang)
- Add support for MailChimp as an OAuth v2 backend (port from [#1037](https://github.com/omab/python-social-auth/pull/1037)
  by svvitale)
- Added Shimmering backend (port from [#1054](https://github.com/omab/python-social-auth/pull/1054)
  by iamkhush)
- Added Quizlet backend (port from [#1012](https://github.com/omab/python-social-auth/pull/1012)
  by s-alexey)
- Added Dockerfile to simplify the running of tests (`make docker-tox`)

### Changed
- Changed Facebook refresh token processing. Refs [#866](https://github.com/omab/python-social-auth/issues/866)
- Update Google+ Auth tokeninfo API version, drop support for deprecated API scopes.
  Refs [#791](https://github.com/omab/python-social-auth/issues/791).
- Fixed OAuth1/2 early state validation on error responses.
- Disabled SAML test when running on Travis-ci on Python 3.5 since it [segfaults](https://travis-ci.org/python-social-auth/social-core/jobs/186790227)
  probably by a bad build in one of the dependencies
- Fixed Xing backend testing broken by previous change
- Fixed Xing backend dropping `callback_uri` and `oauth_verifier` parameters on authenticated API calls.
  Refs [#871](https://github.com/omab/python-social-auth/issues/871)
- Updated slack backend implementation, update API endpoints used, add test case.
- Changed Dailymotion user data API endpoint
- Changed how "false" values are treated in the user attributes update pipeline
- Fix google OpenID Connect (port from [#747](https://github.com/omab/python-social-auth/pull/747)
  by mvschaik)
- Update Facebook api version to v2.8 (port from [#1047](https://github.com/omab/python-social-auth/pull/1047)
  by browniebroke)
- Remove Facebook2OAuth2 and Facebook2AppOAuth2 backends (port from [#1046](https://github.com/omab/python-social-auth/pull/1046)
  by browniebroke)
- change username, email and fullname keys (port from [#1028](https://github.com/omab/python-social-auth/pull/1028)
  by inlanger)
- Moves fix convert username to string (port from [#1021](https://github.com/omab/python-social-auth/pull/1021)
  by WarmongeR1)
- Fix auth_params for Stripe backend (port from [#1034](https://github.com/omab/python-social-auth/pull/1034)
  by dchanm)
- Preserve order of backends in BACKENDSCACHE (port from [#1004](https://github.com/omab/python-social-auth/pull/1004)
  by tsouvarev)
- Don't lose custom exception message on raising AuthCanceled (port from [#1062](https://github.com/omab/python-social-auth/pull/1062)
  by dotsbb)
- Fixed VK backend (port from [#1007](https://github.com/omab/python-social-auth/pull/1007)
  by DeKaN)
- Updated Dropbox backend (port from [#1018](https://github.com/omab/python-social-auth/pull/1018)
  by illing2005)

## [0.0.1](https://github.com/python-social-auth/social-core/releases/tag/0.0.1) - 2016-11-27

### Changed
- Split from the monolitic [python-social-auth](https://github.com/omab/python-social-auth)
  codebase<|MERGE_RESOLUTION|>--- conflicted
+++ resolved
@@ -24,15 +24,12 @@
 - Use `unidecode` to cleanup usernames from unicode characters
 - Update Twitch API support from v3 to v5
 - Properly setup `pytest` version for Python2 and Python3
-<<<<<<< HEAD
 - Fix old fields from FIELDS_STORED_IN_SESSION persisting in session
-=======
 - Github: pass access token in a header instead of in a query parameter.
 - Update Kakao API support from v1 to v2
 - Update Twitch API support to v5
 - Updated Patreon API support from v1 to v2 per issue #307
 - Fix `user_details` in user pipeline to allow model attributes to be updated
->>>>>>> 8bc157f8
 
 ## [3.2.0](https://github.com/python-social-auth/social-core/releases/tag/3.2.0) - 2019-05-30
 
