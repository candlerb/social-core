# Change Log

All notable changes to this project will be documented in this file.

The format is based on [Keep a Changelog](http://keepachangelog.com/)
and this project adheres to [Semantic Versioning](http://semver.org/).

## [Unreleased](https://github.com/python-social-auth/social-core/commits/master)

### Added
- Telegram authentication backend
- Keycloak backend is added with preliminary OAuth2 support
- Globus OpenId Connect backend
- Discord OAuth2 backend
- SciStarter OAuth2 backend
- Flat OAuth2 backend
<<<<<<< HEAD
- ELIXIR OpenId Connect backend
=======
- Atlassian OAuth2 backend
>>>>>>> 9a83ec4c

### Changed
- GitHub backend now uses `state` parameter instead of `redirect_state`
- Correct setting name on AzureAD Tenant backend
- Introduce access token expired threshold of 5 seconds by default
- Delete partial token from session if still present
- Use `userPrincipalName` to set `username` and `email` accordingly
- Send authorization headers to Kakao OAuth2, properly fill user details
- LINE API update to v2.1
- Use `unitest2` with Python 3
- Update Slack backend to use computed usename on teams setups
- Enforce `unicode_literals` on Slack backend
- Update ORCID backend to support Member API
- Updated Pixelpin backend to use the new OpenId Connect service
- Update `sanitize_redirect` to invalidate redirects like `///evil.com`
- Update Coinbase API endpoint
- Dropped Python 3.3 support
- Updated Weixin backend to use `urlencode` from `six`
- Updated Google+ backend to properly process requests with `id_token`
- Updated OpenId connect dependencies

## [1.7.0](https://github.com/python-social-auth/social-core/releases/tag/1.7.0) - 2018-02-20

### Changed
- Update EvenOnline token expiration key
- Update OpenStreetMap URL to `https`
- Fix LinkedIn backend to send the oauth_token as `Authorization` header
- Fixed `extra_data` update to use the `alias` as key too
- Make `signed_request` optional in Facebook App OAuth2 backend
- Support string and lists on SAML permanent id value
- Correct sending `params` sending on `GET` access-token retrieval case
- Ensure b2c policy name check
- Use `extras_requrie` to specify python specific version dependencies

### Added
- Added support for AzureAD B2C OAuth2
- Added LinkedIn Mobile OAuth2 backend

## [1.6.0](https://github.com/python-social-auth/social-core/releases/tag/1.6.0) - 2017-12-22

### Changed
- Fix coinbase backend to use api v2
- Default `REDIRECT_STATE` to `False` in `FacebookOAuth2` backend.
- Add revoke token url for Coinbase OAuth2 backend
- Fix LinkedIn backend to send `oauth_token` as request header
- Make partial step decorator handle arguments

### Added
- Added support for ChatWork OAuth2 backend

## [1.5.0](https://github.com/python-social-auth/social-core/releases/tag/1.5.0) - 2017-10-28

### Changed
- Fix using the entire SAML2 nameid string
- Prevent timing attacks against state token
- Updated GitLab API version to v4
- Enforce UTC when calculating access token expiration time
- Cleanup user attributes update from social details
- Send authorization header on Reddit auth

### Added
- Added support for tenant for Azure AD backend
- Added JWT validation for Azure AD backend
- Added support for Bungie.net OAuth2 backend
- Added support for Eventbrite OAuth2 backend
- Added support for OpenShift OAuth2 backend
- Added support for Microsoft Graph OAuth2 backend

## [1.4.0](https://github.com/python-social-auth/social-core/releases/tag/1.4.0) - 2017-06-09

### Changed
- Fix path in import BaseOAuth2 for Monzo
- Fix auth header formatting problem for Fitbit OAuth2
- Raise AuthForbidden when provider returns 401.
- Update Facebook API to version 2.9
- Speed up authorization process for VKAppOAuth2
- Apply same sanitization as on connect to disconnect.
- Disable `redirect_state` usage on Disqus backend

### Added
- Added Udata OAuth2 backend
- Added ORCID backend
- Added feature to get all extra data from backend through `GET_ALL_EXTRA_DATA` boolean flag.
- Added Patreon provider

## [1.3.0](https://github.com/python-social-auth/social-core/releases/tag/1.3.0) - 2017-05-06

### Added
- Use extra_data method when refreshing an `access_token`, ensure that
  auth-time is updated then
- Added 500px OAuth1 backend
- Added Monzo OAuth2 backend
- Added `get_access_token` method that will refresh if expired

### Changed
- Updated email validation to pass the partial pipeline token if given.
- Prefer passed parameters in `authenticate` method
- Properly discard already used verification codes
- Save SAML attributes in `extra_data`
- Note `id_token` in GooglePlusAuth's AuthMissingParameter

## [1.2.0](https://github.com/python-social-auth/social-core/releases/tag/1.2.0) - 2017-02-10

### Added
- Limit Slack by team through `SOCIAL_AUTH_SLACK_TEAM` setting

### Changed
- Enable defining extra arguments for AzureAD backend.
- Updated key `expires` to `expires_in` for Facebook OAuth2 backend
- Updated Slack `id` fetch to default to user `id` if not present in response

## [1.1.0](https://github.com/python-social-auth/social-core/releases/tag/1.1.0) - 2017-01-31

### Added
- Mediawiki backend
- Strategy method to let implementation cleanup arguments passed to
  the authenticate method

### Changed
- Removed OneLogin SAML IDP dummy settings while generating metadata xml
- Fixed Asana user details response handling
- Enforce defusedxml version with support for Python 3.6
- Updated documentation URL in backends

## [1.0.1](https://github.com/python-social-auth/social-core/releases/tag/1.0.1) - 2017-01-23

### Changed
- Fixed broken dependencies while building the package

## [1.0.0](https://github.com/python-social-auth/social-core/releases/tag/1.0.0) - 2017-01-22

### Added
- Store partial pipeline data in an storage class
- Store `auth_time` with the last time authentication toke place, use
  `auth_time` to determine if access token expired
- Ensure that `testkey.pem` is distributed
- Added Asana OAuth2 backend

### Changed
- Removed the old `save_status_to_session` to partialize a pipeline run

## [0.2.1](https://github.com/python-social-auth/social-core/releases/tag/0.2.1) - 2016-12-31

### Added
- Defined `extras` for SAML, and "all" that will install SAML and OpenIdConnect
- Added `auth_time` in extra data by default to store the time that the authentication toke place

### Changed
- Remove set/get current strategy methods
- Fixed the `extras` requirements defined in the setup.py script

## [0.2.0](https://github.com/python-social-auth/social-core/releases/tag/0.2.0) - 2016-12-31

### Changed
- Reorganize requirements, make OpenIdConnect optional
- Split OpenIdConnect from OpenId module, install with `social-core[openidconnect]`

## [0.1.0](https://github.com/python-social-auth/social-core/releases/tag/0.1.0) - 2016-12-28

### Added
- Added support for GitLab OAuth2 backend.
  Refs [#2](https://github.com/python-social-auth/social-core/issues/2)
- Added support for Facebook OAuth2 return_scopes parameter.
  Refs [#818](https://github.com/omab/python-social-auth/issues/818)
- Added support for per-backend USER_FIELDS setting. Refs [#661](https://github.com/omab/python-social-auth/issues/661)
- Added `expires_in` as `expires` for LinkedIn OAuth2. Refs [#666](https://github.com/omab/python-social-auth/issues/666)
- Added `SOCIAL_AUTH_USER_AGENT` setting to override the default User-Agent header.
  Refs [#752](https://github.com/omab/python-social-auth/issues/752)
- Enabled Python 3 SAML support through python3-saml package.
  Refs [#846](https://github.com/omab/python-social-auth/issues/846)
- Added better username characters clenup rules, support for a configurable
  cleanup function through SOCIAL_AUTH_CLEAN_USERNAME_FUNCTION (import path)
  setting.
- Added configurable option SOCIAL_AUTH_FACEBOOK_*_API_VERSION to
  override the default Facebook API version used.
- Add Lyft OAuth2 implementation to Python Social Auth (port from [#1036](https://github.com/omab/python-social-auth/pull/1036/files)
  by iampark)
- Added the ability to specify a pipeline on a per backend basis (port from [#1019](https://github.com/omab/python-social-auth/pull/1019)
  by keattang)
- Add support for MailChimp as an OAuth v2 backend (port from [#1037](https://github.com/omab/python-social-auth/pull/1037)
  by svvitale)
- Added Shimmering backend (port from [#1054](https://github.com/omab/python-social-auth/pull/1054)
  by iamkhush)
- Added Quizlet backend (port from [#1012](https://github.com/omab/python-social-auth/pull/1012)
  by s-alexey)
- Added Dockerfile to simplify the running of tests (`make docker-tox`)

### Changed
- Changed Facebook refresh token processing. Refs [#866](https://github.com/omab/python-social-auth/issues/866)
- Update Google+ Auth tokeninfo API version, drop support for deprecated API scopes.
  Refs [#791](https://github.com/omab/python-social-auth/issues/791).
- Fixed OAuth1/2 early state validation on error responses.
- Disabled SAML test when running on Travis-ci on Python 3.5 since it [segfaults](https://travis-ci.org/python-social-auth/social-core/jobs/186790227)
  probably by a bad build in one of the dependencies
- Fixed Xing backend testing broken by previous change
- Fixed Xing backend dropping `callback_uri` and `oauth_verifier` parameters on authenticated API calls.
  Refs [#871](https://github.com/omab/python-social-auth/issues/871)
- Updated slack backend implementation, update API endpoints used, add test case.
- Changed Dailymotion user data API endpoint
- Changed how "false" values are treated in the user attributes update pipeline
- Fix google OpenID Connect (port from [#747](https://github.com/omab/python-social-auth/pull/747)
  by mvschaik)
- Update Facebook api version to v2.8 (port from [#1047](https://github.com/omab/python-social-auth/pull/1047)
  by browniebroke)
- Remove Facebook2OAuth2 and Facebook2AppOAuth2 backends (port from [#1046](https://github.com/omab/python-social-auth/pull/1046)
  by browniebroke)
- change username, email and fullname keys (port from [#1028](https://github.com/omab/python-social-auth/pull/1028)
  by inlanger)
- Moves fix convert username to string (port from [#1021](https://github.com/omab/python-social-auth/pull/1021)
  by WarmongeR1)
- Fix auth_params for Stripe backend (port from [#1034](https://github.com/omab/python-social-auth/pull/1034)
  by dchanm)
- Preserve order of backends in BACKENDSCACHE (port from [#1004](https://github.com/omab/python-social-auth/pull/1004)
  by tsouvarev)
- Don't lose custom exception message on raising AuthCanceled (port from [#1062](https://github.com/omab/python-social-auth/pull/1062)
  by dotsbb)
- Fixed VK backend (port from [#1007](https://github.com/omab/python-social-auth/pull/1007)
  by DeKaN)
- Updated Dropbox backend (port from [#1018](https://github.com/omab/python-social-auth/pull/1018)
  by illing2005)

## [0.0.1](https://github.com/python-social-auth/social-core/releases/tag/0.0.1) - 2016-11-27

### Changed
- Split from the monolitic [python-social-auth](https://github.com/omab/python-social-auth)
  codebase<|MERGE_RESOLUTION|>--- conflicted
+++ resolved
@@ -14,11 +14,8 @@
 - Discord OAuth2 backend
 - SciStarter OAuth2 backend
 - Flat OAuth2 backend
-<<<<<<< HEAD
 - ELIXIR OpenId Connect backend
-=======
 - Atlassian OAuth2 backend
->>>>>>> 9a83ec4c
 
 ### Changed
 - GitHub backend now uses `state` parameter instead of `redirect_state`
