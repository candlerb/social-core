--- conflicted
+++ resolved
@@ -12,11 +12,8 @@
 
 ### Changed
 - Update test runner to PyTest
-<<<<<<< HEAD
+- Add python 3.7 CI target
 - Send User-Agent header on Untappd backend
-=======
-- Add python 3.7 CI target
->>>>>>> 76c41c09
 
 ## [3.2.0](https://github.com/python-social-auth/social-core/releases/tag/3.2.0) - 2019-05-30
 
