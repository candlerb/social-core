--- conflicted
+++ resolved
@@ -23,12 +23,9 @@
 - Update Twitch API support from v3 to v5
 - Properly setup `pytest` version for Python2 and Python3
 - Github: pass access token in a header instead of in a query parameter.
-<<<<<<< HEAD
 - Update Kakao API support from v1 to v2
 - Update Twitch API support to v5
-=======
 - Updated Patreon API support from v1 to v2 per issue #307
->>>>>>> 154c9d0f
 
 ## [3.2.0](https://github.com/python-social-auth/social-core/releases/tag/3.2.0) - 2019-05-30
 
