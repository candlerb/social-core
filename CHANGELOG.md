# Change Log

All notable changes to this project will be documented in this file.

The format is based on [Keep a Changelog](http://keepachangelog.com/)
and this project adheres to [Semantic Versioning](http://semver.org/).

## [Unreleased](https://github.com/python-social-auth/social-core/commits/master)

### Changed
- Fix path in import BaseOAuth2 for Monzo
- Fix auth header formatting problem for Fitbit OAuth2
- Raise AuthForbidden when provider returns 401.
- Update Facebook API to version 2.9
<<<<<<< HEAD
=======
- Speed up authorization process for VKAppOAuth2
>>>>>>> 12ef800c

### Added
- Added Udata OAuth2 backend
- Added ORCID backend

## [1.3.0](https://github.com/python-social-auth/social-core/releases/tag/1.3.0) - 2017-05-06

<<<<<<< HEAD
=======
### Changed
- Fix path in import BaseOAuth2 for Monzo
- Fix auth header formatting problem for Fitbit OAuth2
- Raise AuthForbidden when provider returns 401.

### Added
- Added Udata OAuth2 backend

## [1.3.0](https://github.com/python-social-auth/social-core/releases/tag/1.3.0) - 2017-05-06

### Changed
- Fix path in import BaseOAuth2 for Monzo
- Fix auth header formatting problem for Fitbit OAuth2
- Raise AuthForbidden when provider returns 401.
- Update Facebook API to version 2.9

### Added
- Added Udata OAuth2 backend

## [1.3.0](https://github.com/python-social-auth/social-core/releases/tag/1.3.0) - 2017-05-06

### Changed
- Fix path in import BaseOAuth2 for Monzo
- Fix auth header formatting problem for Fitbit OAuth2
- Raise AuthForbidden when provider returns 401.

### Added
- Added Udata OAuth2 backend

## [1.3.0](https://github.com/python-social-auth/social-core/releases/tag/1.3.0) - 2017-05-06

>>>>>>> 12ef800c
### Added
- Use extra_data method when refreshing an `access_token`, ensure that
  auth-time is updated then
- Added 500px OAuth1 backend
- Added Monzo OAuth2 backend
- Added `get_access_token` method that will refresh if expired

### Changed
- Updated email validation to pass the partial pipeline token if given.
- Prefer passed parameters in `authenticate` method
- Properly discard already used verification codes
- Save SAML attributes in `extra_data`
- Note `id_token` in GooglePlusAuth's AuthMissingParameter

## [1.2.0](https://github.com/python-social-auth/social-core/releases/tag/1.2.0) - 2017-02-10

### Added
- Limit Slack by team through `SOCIAL_AUTH_SLACK_TEAM` setting

### Changed
- Enable defining extra arguments for AzureAD backend.
- Updated key `expires` to `expires_in` for Facebook OAuth2 backend
- Updated Slack `id` fetch to default to user `id` if not present in response

## [1.1.0](https://github.com/python-social-auth/social-core/releases/tag/1.1.0) - 2017-01-31

### Added
- Mediawiki backend
- Strategy method to let implementation cleanup arguments passed to
  the authenticate method

### Changed
- Removed OneLogin SAML IDP dummy settings while generating metadata xml
- Fixed Asana user details response handling
- Enforce defusedxml version with support for Python 3.6
- Updated documentation URL in backends

## [1.0.1](https://github.com/python-social-auth/social-core/releases/tag/1.0.1) - 2017-01-23

### Changed
- Fixed broken dependencies while building the package

## [1.0.0](https://github.com/python-social-auth/social-core/releases/tag/1.0.0) - 2017-01-22

### Added
- Store partial pipeline data in an storage class
- Store `auth_time` with the last time authentication toke place, use
  `auth_time` to determine if access token expired
- Ensure that `testkey.pem` is distributed
- Added Asana OAuth2 backend

### Changed
- Removed the old `save_status_to_session` to partialize a pipeline run

## [0.2.1](https://github.com/python-social-auth/social-core/releases/tag/0.2.1) - 2016-12-31

### Added
- Defined `extras` for SAML, and "all" that will install SAML and OpenIdConnect
- Added `auth_time` in extra data by default to store the time that the authentication toke place

### Changed
- Remove set/get current strategy methods
- Fixed the `extras` requirements defined in the setup.py script

## [0.2.0](https://github.com/python-social-auth/social-core/releases/tag/0.2.0) - 2016-12-31

### Changed
- Reorganize requirements, make OpenIdConnect optional
- Split OpenIdConnect from OpenId module, install with `social-core[openidconnect]`

## [0.1.0](https://github.com/python-social-auth/social-core/releases/tag/0.1.0) - 2016-12-28

### Added
- Added support for GitLab OAuth2 backend.
  Refs [#2](https://github.com/python-social-auth/social-core/issues/2)
- Added support for Facebook OAuth2 return_scopes parameter.
  Refs [#818](https://github.com/omab/python-social-auth/issues/818)
- Added support for per-backend USER_FIELDS setting. Refs [#661](https://github.com/omab/python-social-auth/issues/661)
- Added `expires_in` as `expires` for LinkedIn OAuth2. Refs [#666](https://github.com/omab/python-social-auth/issues/666)
- Added `SOCIAL_AUTH_USER_AGENT` setting to override the default User-Agent header.
  Refs [#752](https://github.com/omab/python-social-auth/issues/752)
- Enabled Python 3 SAML support through python3-saml package.
  Refs [#846](https://github.com/omab/python-social-auth/issues/846)
- Added better username characters clenup rules, support for a configurable
  cleanup function through SOCIAL_AUTH_CLEAN_USERNAME_FUNCTION (import path)
  setting.
- Added configurable option SOCIAL_AUTH_FACEBOOK_*_API_VERSION to
  override the default Facebook API version used.
- Add Lyft OAuth2 implementation to Python Social Auth (port from [#1036](https://github.com/omab/python-social-auth/pull/1036/files)
  by iampark)
- Added the ability to specify a pipeline on a per backend basis (port from [#1019](https://github.com/omab/python-social-auth/pull/1019)
  by keattang)
- Add support for MailChimp as an OAuth v2 backend (port from [#1037](https://github.com/omab/python-social-auth/pull/1037)
  by svvitale)
- Added Shimmering backend (port from [#1054](https://github.com/omab/python-social-auth/pull/1054)
  by iamkhush)
- Added Quizlet backend (port from [#1012](https://github.com/omab/python-social-auth/pull/1012)
  by s-alexey)
- Added Dockerfile to simplify the running of tests (`make docker-tox`)

### Changed
- Changed Facebook refresh token processing. Refs [#866](https://github.com/omab/python-social-auth/issues/866)
- Update Google+ Auth tokeninfo API version, drop support for deprecated API scopes.
  Refs [#791](https://github.com/omab/python-social-auth/issues/791).
- Fixed OAuth1/2 early state validation on error responses.
- Disabled SAML test when running on Travis-ci on Python 3.5 since it [segfaults](https://travis-ci.org/python-social-auth/social-core/jobs/186790227)
  probably by a bad build in one of the dependencies
- Fixed Xing backend testing broken by previous change
- Fixed Xing backend dropping `callback_uri` and `oauth_verifier` parameters on authenticated API calls.
  Refs [#871](https://github.com/omab/python-social-auth/issues/871)
- Updated slack backend implementation, update API endpoints used, add test case.
- Changed Dailymotion user data API endpoint
- Changed how "false" values are treated in the user attributes update pipeline
- Fix google OpenID Connect (port from [#747](https://github.com/omab/python-social-auth/pull/747)
  by mvschaik)
- Update Facebook api version to v2.8 (port from [#1047](https://github.com/omab/python-social-auth/pull/1047)
  by browniebroke)
- Remove Facebook2OAuth2 and Facebook2AppOAuth2 backends (port from [#1046](https://github.com/omab/python-social-auth/pull/1046)
  by browniebroke)
- change username, email and fullname keys (port from [#1028](https://github.com/omab/python-social-auth/pull/1028)
  by inlanger)
- Moves fix convert username to string (port from [#1021](https://github.com/omab/python-social-auth/pull/1021)
  by WarmongeR1)
- Fix auth_params for Stripe backend (port from [#1034](https://github.com/omab/python-social-auth/pull/1034)
  by dchanm)
- Preserve order of backends in BACKENDSCACHE (port from [#1004](https://github.com/omab/python-social-auth/pull/1004)
  by tsouvarev)
- Don't lose custom exception message on raising AuthCanceled (port from [#1062](https://github.com/omab/python-social-auth/pull/1062)
  by dotsbb)
- Fixed VK backend (port from [#1007](https://github.com/omab/python-social-auth/pull/1007)
  by DeKaN)
- Updated Dropbox backend (port from [#1018](https://github.com/omab/python-social-auth/pull/1018)
  by illing2005)

## [0.0.1](https://github.com/python-social-auth/social-core/releases/tag/0.0.1) - 2016-11-27

### Changed
- Split from the monolitic [python-social-auth](https://github.com/omab/python-social-auth)
  codebase<|MERGE_RESOLUTION|>--- conflicted
+++ resolved
@@ -12,10 +12,7 @@
 - Fix auth header formatting problem for Fitbit OAuth2
 - Raise AuthForbidden when provider returns 401.
 - Update Facebook API to version 2.9
-<<<<<<< HEAD
-=======
 - Speed up authorization process for VKAppOAuth2
->>>>>>> 12ef800c
 
 ### Added
 - Added Udata OAuth2 backend
@@ -23,40 +20,6 @@
 
 ## [1.3.0](https://github.com/python-social-auth/social-core/releases/tag/1.3.0) - 2017-05-06
 
-<<<<<<< HEAD
-=======
-### Changed
-- Fix path in import BaseOAuth2 for Monzo
-- Fix auth header formatting problem for Fitbit OAuth2
-- Raise AuthForbidden when provider returns 401.
-
-### Added
-- Added Udata OAuth2 backend
-
-## [1.3.0](https://github.com/python-social-auth/social-core/releases/tag/1.3.0) - 2017-05-06
-
-### Changed
-- Fix path in import BaseOAuth2 for Monzo
-- Fix auth header formatting problem for Fitbit OAuth2
-- Raise AuthForbidden when provider returns 401.
-- Update Facebook API to version 2.9
-
-### Added
-- Added Udata OAuth2 backend
-
-## [1.3.0](https://github.com/python-social-auth/social-core/releases/tag/1.3.0) - 2017-05-06
-
-### Changed
-- Fix path in import BaseOAuth2 for Monzo
-- Fix auth header formatting problem for Fitbit OAuth2
-- Raise AuthForbidden when provider returns 401.
-
-### Added
-- Added Udata OAuth2 backend
-
-## [1.3.0](https://github.com/python-social-auth/social-core/releases/tag/1.3.0) - 2017-05-06
-
->>>>>>> 12ef800c
 ### Added
 - Use extra_data method when refreshing an `access_token`, ensure that
   auth-time is updated then
