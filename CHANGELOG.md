--- conflicted
+++ resolved
@@ -5,7 +5,6 @@
 The format is based on [Keep a Changelog](http://keepachangelog.com/)
 and this project adheres to [Semantic Versioning](http://semver.org/).
 
-<<<<<<< HEAD
 ## [Unreleased](https://github.com/python-social-auth/social-core/commits/master)
 
 ### Added
@@ -22,12 +21,7 @@
 - Update Amazon fetch-profile URL
 - Fix Azure AD Tenant, unable to load certificate
 - Fix Okta well-known URL
-=======
-## [Unreleased]
-
-### Changed
 - Updated Discord's API hostname from discordapp.com to discord.com
->>>>>>> 693fd9a1
 
 ## [3.4.0](https://github.com/python-social-auth/social-core/releases/tag/3.4.0) - 2020-06-21
 
